package copy

import "os"

// Options specifies optional actions on copying.
type Options struct {

	// OnSymlink can specify what to do on symlink
	OnSymlink func(src string) SymlinkAction

	// OnDirExists can specify what to do when there is a directory already existing in destination.
	OnDirExists func(src, dest string) DirExistsAction

	// Skip can specify which files should be skipped
	Skip func(src string) (bool, error)

	// AddPermission to every entities,
	// NO MORE THAN 0777
	AddPermission os.FileMode

	// Sync file after copy.
	// Useful in case when file must be on the disk
	// (in case crash happens, for example),
	// at the expense of some performance penalty
	Sync bool

	// Preserve the atime and the mtime of the entries.
	// On linux we can preserve only up to 1 millisecond accuracy.
	PreserveTimes bool

<<<<<<< HEAD
	// Preserve the uid and the gid of
	PreserveOwner bool
=======
	// The byte size of the buffer to use for copying files.
	// If zero, the internal default buffer of 32KB is used.
	// See https://golang.org/pkg/io/#CopyBuffer for more information.
	CopyBufferSize uint
>>>>>>> 23ea83d2

	intent struct {
		src  string
		dest string
	}
}

// SymlinkAction represents what to do on symlink.
type SymlinkAction int

const (
	// Deep creates hard-copy of contents.
	Deep SymlinkAction = iota
	// Shallow creates new symlink to the dest of symlink.
	Shallow
	// Skip does nothing with symlink.
	Skip
)

// DirExistsAction represents what to do on dest dir.
type DirExistsAction int

const (
	// Merge preserves or overwrites existing files under the dir (default behavior).
	Merge DirExistsAction = iota
	// Replace deletes all contents under the dir and copy src files.
	Replace
	// Untouchable does nothing for the dir, and leaves it as it is.
	Untouchable
)

// getDefaultOptions provides default options,
// which would be modified by usage-side.
func getDefaultOptions(src, dest string) Options {
	return Options{
		OnSymlink: func(string) SymlinkAction {
			return Shallow // Do shallow copy
		},
		OnDirExists: nil, // Default behavior is "Merge".
		Skip: func(string) (bool, error) {
			return false, nil // Don't skip
		},
		AddPermission:  0,     // Add nothing
		Sync:           false, // Do not sync
		PreserveTimes:  false, // Do not preserve the modification time
		CopyBufferSize: 0,     // Do not specify, use default bufsize (32*1024)
		intent: struct {
			src  string
			dest string
		}{src, dest},
	}
}<|MERGE_RESOLUTION|>--- conflicted
+++ resolved
@@ -28,15 +28,13 @@
 	// On linux we can preserve only up to 1 millisecond accuracy.
 	PreserveTimes bool
 
-<<<<<<< HEAD
 	// Preserve the uid and the gid of
 	PreserveOwner bool
-=======
+
 	// The byte size of the buffer to use for copying files.
 	// If zero, the internal default buffer of 32KB is used.
 	// See https://golang.org/pkg/io/#CopyBuffer for more information.
 	CopyBufferSize uint
->>>>>>> 23ea83d2
 
 	intent struct {
 		src  string
