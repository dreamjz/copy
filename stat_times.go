--- conflicted
+++ resolved
@@ -1,10 +1,5 @@
-<<<<<<< HEAD
-//go:build !windows && !darwin && !freebsd && !plan9 && !netbsd
-// +build !windows,!darwin,!freebsd,!plan9,!netbsd
-=======
 //go:build !windows && !darwin && !freebsd && !plan9 && !netbsd && !js
 // +build !windows,!darwin,!freebsd,!plan9,!netbsd,!js
->>>>>>> 528e2c97
 
 // TODO: add more runtimes
 
